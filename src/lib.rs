--- conflicted
+++ resolved
@@ -45,49 +45,4 @@
 /// Deserialize a data point from JSON string
 pub fn from_json(json: &str) -> Result<DataPoint, LibraryError> {
     Ok(serde_json::from_str(json)?)
-<<<<<<< HEAD
-=======
-}
-
-#[cfg(test)]
-mod tests {
-    use super::*;
-
-    #[test]
-    fn it_works() {
-        let result = add(2, 2);
-        assert_eq!(result, 4);
-    }
-
-    #[test]
-    fn test_generate_random_data_point() {
-        let data = generate_random_data_point();
-        assert!(data.id > 0 && data.id < 1000);
-        assert!(data.value >= 0.0 && data.value < 100.0);
-        assert!(!data.timestamp.is_empty());
-    }
-
-    #[test]
-    fn test_json_serialization() {
-        let data = DataPoint {
-            id: 42,
-            value: 3.14,
-            timestamp: "2025-10-26T13:00:00Z".to_string(),
-        };
-
-        let json = to_json(&data).unwrap();
-        assert!(json.contains("42"));
-        assert!(json.contains("3.14"));
-
-        let deserialized = from_json(&json).unwrap();
-        assert_eq!(data, deserialized);
-    }
-
-    #[test]
-    fn test_error_handling() {
-        let invalid_json = "{invalid json}";
-        let result = from_json(invalid_json);
-        assert!(result.is_err());
-    }
->>>>>>> 2728c94c
 }